--- conflicted
+++ resolved
@@ -88,13 +88,8 @@
 async function genPublicEphemeralKey(curve, Q) {
   switch (curve.name) {
     case 'curve25519': {
-<<<<<<< HEAD
       const { secretKey: d } = nacl.box.keyPair();
       const { secretKey, sharedKey } = await genPrivateEphemeralKey(curve, Q, null, d);
-=======
-      const { publicKey: recipientPublicKey, secretKey: d } = nacl.box.keyPair();
-      const { secretKey, sharedKey } = await genPrivateEphemeralKey(curve, Q, d, recipientPublicKey);
->>>>>>> d72d2e21
       let { publicKey } = nacl.box.keyPair.fromSecretKey(secretKey);
       publicKey = util.concatUint8Array([new Uint8Array([0x40]), publicKey]);
       return { publicKey, sharedKey }; // Note: sharedKey is little-endian here, unlike below
@@ -145,15 +140,10 @@
  * @param  {Uint8Array}             V            Public part of ephemeral key
  * @param  {Uint8Array}             Q            Recipient public key
  * @param  {Uint8Array}             d            Recipient private key
- * @param  {Uint8Array}             Q            Recipient public key
  * @returns {Promise<BN>}                        Generated ephemeral secret
  * @async
  */
-<<<<<<< HEAD
 async function genPrivateEphemeralKey(curve, V, Q, d) {
-=======
-async function genPrivateEphemeralKey(curve, V, d, Q) {
->>>>>>> d72d2e21
   switch (curve.name) {
     case 'curve25519': {
       const one = new BN(1);
@@ -171,11 +161,7 @@
       let result;
       if (curve.web && util.getWebCrypto()) {
         try {
-<<<<<<< HEAD
           result = await webPrivateEphemeralKey(curve, V, Q, d);
-=======
-          result = await webPrivateEphemeralKey(curve, V, d, Q);
->>>>>>> d72d2e21
           return result;
         } catch (err) {
           util.print_debug_error(err);
@@ -196,20 +182,13 @@
  * @param  {Uint8Array}             C            Encrypted and wrapped value derived from session key
  * @param  {Uint8Array}             Q            Recipient public key
  * @param  {Uint8Array}             d            Recipient private key
- * @param  {Uint8Array}             Q            Recipient public key
  * @param  {String}                 fingerprint  Recipient fingerprint
  * @returns {Promise<BN>}                        Value derived from session
  * @async
  */
-<<<<<<< HEAD
 async function decrypt(oid, cipher_algo, hash_algo, V, C, Q, d, fingerprint) {
   const curve = new Curve(oid);
   const { sharedKey } = await genPrivateEphemeralKey(curve, V, Q, d);
-=======
-async function decrypt(oid, cipher_algo, hash_algo, V, C, d, Q, fingerprint) {
-  const curve = new Curve(oid);
-  const { sharedKey } = await genPrivateEphemeralKey(curve, V, d, Q);
->>>>>>> d72d2e21
   const param = buildEcdhParam(enums.publicKey.ecdh, oid, cipher_algo, hash_algo, fingerprint);
   cipher_algo = enums.read(enums.symmetric, cipher_algo);
   let err;
@@ -230,25 +209,14 @@
  *
  * @param  {Curve}                  curve        Elliptic curve object
  * @param  {Uint8Array}             V            Public part of ephemeral key
-<<<<<<< HEAD
  * @param  {Uint8Array}             Q            Recipient public key
  * @param  {Uint8Array}             d            Recipient private key
  * @returns {Promise<BN>}                        Generated ephemeral secret
  * @async
  */
 async function webPrivateEphemeralKey(curve, V, Q, d) {
-  const recipient = await privateToJwk(curve.payloadSize, curve.web.web, d, Q);
-  const privateKey = await webCrypto.importKey(
-=======
- * @param  {Uint8Array}             d            Recipient private key
- * @param  {Uint8Array}             Q            Recipient public key
- * @returns {Promise<BN>}                        Generated ephemeral secret
- * @async
- */
-async function webPrivateEphemeralKey(curve, V, d, Q) {
   const recipient = privateToJwk(curve.payloadSize, curve.web.web, d, Q);
-  const privateKey = webCrypto.importKey(
->>>>>>> d72d2e21
+  let privateKey = webCrypto.importKey(
     "jwk",
     recipient,
     {
@@ -256,15 +224,10 @@
       namedCurve: curve.web.web
     },
     true,
-    ["deriveKey","deriveBits"]
-  );
-<<<<<<< HEAD
-  const jwk = await rawPublicToJwk(curve.payloadSize, curve.web.web, V);
-  const sender = await webCrypto.importKey(
-=======
+    ["deriveBits"]
+  );
   const jwk = rawPublicToJwk(curve.payloadSize, curve.web.web, V);
-  const sender = webCrypto.importKey(
->>>>>>> d72d2e21
+  let sender = webCrypto.importKey(
     "jwk",
     jwk,
     {
@@ -274,8 +237,8 @@
     true,
     []
   );
-<<<<<<< HEAD
-  const S = await webCrypto.deriveBits(
+  [privateKey, sender] = await Promise.all([privateKey, sender]);
+  let S = webCrypto.deriveBits(
     {
       name: "ECDH",
       namedCurve: curve.web.web,
@@ -284,32 +247,14 @@
     privateKey,
     curve.web.sharedSize
   );
+  let secret = webCrypto.exportKey(
+    "jwk",
+    privateKey
+  );
+  [S, secret] = await Promise.all([S, secret]);
   const sharedKey = new Uint8Array(S);
-  const secretKey = d;
+  const secretKey = util.b64_to_Uint8Array(secret.d, true);
   return {secretKey, sharedKey};
-=======
-  return Promise.all([privateKey, sender]).then(
-    function([privateKey, sender]){
-      const S = webCrypto.deriveBits(
-        {
-          name: "ECDH",
-          namedCurve: curve.web.web,
-          public: sender
-        },
-        privateKey,
-        curve.web.sharedSize
-      );
-      const secret = webCrypto.exportKey(
-        "jwk",
-        privateKey
-      );
-      return Promise.all([S, secret]).then(function([key, secret]){
-        const sharedKey = new Uint8Array(key);
-        const secretKey = util.b64_to_Uint8Array(secret.d, true);
-        return {secretKey, sharedKey};
-      });
-    });
->>>>>>> d72d2e21
 }
 
 /**
@@ -321,30 +266,16 @@
  * @async
  */
 async function webPublicEphemeralKey(curve, Q) {
-<<<<<<< HEAD
-  const keyPair = await webCrypto.generateKey(
-=======
   const jwk = rawPublicToJwk(curve.payloadSize, curve.web.web, Q);
-  const keyPair = webCrypto.generateKey(
->>>>>>> d72d2e21
+  let keyPair = webCrypto.generateKey(
     {
       name: "ECDH",
       namedCurve: curve.web.web
     },
     true,
-    ["deriveKey","deriveBits"]
-  );
-<<<<<<< HEAD
-  const p = await webCrypto.exportKey(
-    "jwk",
-    keyPair.publicKey
-  );
-  const publicKey = new Uint8Array(await jwkToRawPublic(p));
-  const jwk = await rawPublicToJwk(curve.payloadSize, curve.web.web, Q);
-  const recipient = await webCrypto.importKey(
-=======
-  const recipient = webCrypto.importKey(
->>>>>>> d72d2e21
+    ["deriveBits"]
+  );
+  let recipient = webCrypto.importKey(
     "jwk",
     jwk,
     {
@@ -354,8 +285,8 @@
     false,
     []
   );
-<<<<<<< HEAD
-  const s = await webCrypto.deriveBits(
+  [keyPair, recipient] = await Promise.all([keyPair, recipient]);
+  let s = webCrypto.deriveBits(
     {
       name: "ECDH",
       namedCurve: curve.web.web,
@@ -364,37 +295,18 @@
     keyPair.privateKey,
     curve.web.sharedSize
   );
+  let p = webCrypto.exportKey(
+    "jwk",
+    keyPair.publicKey
+  );
+  [s, p] = await Promise.all([s, p]);
   const sharedKey = new Uint8Array(s);
+  const publicKey = new Uint8Array(jwkToRawPublic(p));
   return { publicKey, sharedKey};
 }
 
-=======
-  return Promise.all([keyPair, recipient]).then(
-    async function([keyPair, recipient]) {
-      const s = webCrypto.deriveBits(
-        {
-          name: "ECDH",
-          namedCurve: curve.web.web,
-          public: recipient
-        },
-        keyPair.privateKey,
-        curve.web.sharedSize
-      );
-      const p = webCrypto.exportKey(
-        "jwk",
-        keyPair.publicKey
-      );
-      return Promise.all([s, p]).then(
-        function([s, p]) {
-          const sharedKey = new Uint8Array(s);
-          const publicKey = new Uint8Array(jwkToRawPublic(p));
-          return { publicKey, sharedKey};
-        });
-    });
-}
-
-/**
- * Generate ECDHE secret from private key and public part of ephemeral key using webCrypto
+/**
+ * Generate ECDHE secret from private key and public part of ephemeral key using indutny/elliptic
  *
  * @param  {Curve}                  curve        Elliptic curve object
  * @param  {Uint8Array}             V            Public part of ephemeral key
@@ -402,7 +314,6 @@
  * @returns {Promise<BN>}                        Generated ephemeral secret
  * @async
  */
->>>>>>> d72d2e21
 async function ellipticPrivateEphemeralKey(curve, V, d) {
   V = curve.keyFromPublic(V);
   d = curve.keyFromPrivate(d);
@@ -413,17 +324,14 @@
   return { secretKey, sharedKey };
 }
 
-<<<<<<< HEAD
-=======
-/**
- * Generate ECDHE ephemeral key and secret from public key using indutny/elliptic library
+/**
+ * Generate ECDHE ephemeral key and secret from public key using indutny/elliptic
  *
  * @param  {Curve}                  curve        Elliptic curve object
  * @param  {Uint8Array}             Q                   Recipient public key
  * @returns {Promise<{V: Uint8Array, S: BN}>}   Returns public part of ephemeral key and generated ephemeral secret
  * @async
  */
->>>>>>> d72d2e21
 async function ellipticPublicEphemeralKey(curve, Q) {
   const v = await curve.genKeyPair();
   Q = curve.keyFromPublic(Q);
@@ -435,18 +343,11 @@
 }
 
 /**
-<<<<<<< HEAD
- * @param  {Curve}                  curve        Elliptic curve object
- * @param  {Uint8Array}             publicKey    public key
- */
-async function rawPublicToJwk(payloadSize, name, publicKey) {
-=======
  * @param  {Integer}                payloadSize  ec payload size
  * @param  {String}                 name         curve name
  * @param  {Uint8Array}             publicKey    public key
  */
 function rawPublicToJwk(payloadSize, name, publicKey) {
->>>>>>> d72d2e21
   const len = payloadSize;
   const bufX = publicKey.slice(1, len+1);
   const bufY = publicKey.slice(len+1, len*2+1);
@@ -461,31 +362,22 @@
   return jwKey;
 }
 
-<<<<<<< HEAD
-async function privateToJwk(payloadSize, name, privateKey, publicKey) {
-  const jwk = await rawPublicToJwk(payloadSize, name, publicKey);
-=======
 /**
  * @param  {Integer}                payloadSize  ec payload size
  * @param  {String}                 name         curve name
  * @param  {Uint8Array}             publicKey    public key
- * @param  {Uint8Array}             privateKey    private key
+ * @param  {Uint8Array}             privateKey   private key
  */
 function privateToJwk(payloadSize, name, privateKey, publicKey) {
   const jwk = rawPublicToJwk(payloadSize, name, publicKey);
->>>>>>> d72d2e21
   jwk.d = util.Uint8Array_to_b64(privateKey, true);
   return jwk;
 }
 
-<<<<<<< HEAD
-async function jwkToRawPublic(jwk) {
-=======
 /**
  * @param  {JsonWebKey}                jwk  key for conversion
  */
 function jwkToRawPublic(jwk) {
->>>>>>> d72d2e21
   const bufX = util.b64_to_Uint8Array(jwk.x);
   const bufY = util.b64_to_Uint8Array(jwk.y);
   const publicKey = new Uint8Array(bufX.length + bufY.length + 1);
